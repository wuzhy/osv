--- conflicted
+++ resolved
@@ -265,7 +265,6 @@
         return _revision_id;
     }
 
-<<<<<<< HEAD
     u8 function::get_base_class_code()
     {
         return _base_class_code;
@@ -276,10 +275,7 @@
         return _sub_class_code;
     }
 
-    bool function::is_device(void)
-=======
     bool function::is_device()
->>>>>>> 3f155c96
     {
         return _header_type == PCI_HDR_TYPE_DEVICE;
     }
